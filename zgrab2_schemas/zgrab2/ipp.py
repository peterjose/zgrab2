--- conflicted
+++ resolved
@@ -170,11 +170,7 @@
 # From RFC 8010 Section 3.5.2 (https://tools.ietf.org/html/rfc8010#section-3.5.2)
 # Note: value-tag values are camelCase because the names are specified that way in RFC
 ipp_attribute_value = SubRecord({
-<<<<<<< HEAD
-    "raw": Binary(),
-=======
     "raw": IndexedBinary(),
->>>>>>> 7df67181
     "unsupported": Boolean(),
     "unknown": Boolean(),
     "no_value": Boolean(),
